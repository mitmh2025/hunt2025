--- conflicted
+++ resolved
@@ -38,121 +38,6 @@
     .whereIn("username", CUSTOM_BEHAVIOR_TEAMS)
     .select("id")
     .pluck("id");
-<<<<<<< HEAD
-  await knex.transaction(async (trx) => {
-    for (const team_id of custom_team_ids) {
-      await trx("activity_log").where("team_id", team_id).del();
-      await trx("team_puzzle_guesses").where("team_id", team_id).del();
-    }
-  });
-
-  // For the "unlockable" team: unlock all rounds, then mark all puzzles as unlockable
-  await knex.transaction(async (trx) => {
-    await trx("activity_log").insert(
-      HUNT.rounds.map((round) => {
-        return {
-          team_id: usernameToTeamId.get("unlockable"),
-          type: "round_unlocked",
-          slug: round.slug,
-        };
-      }),
-    );
-    // TODO: create puzzle_unlockable activity log entries, once that's a type that exists
-  });
-
-  // For the "unlocked" team: create puzzle_unlocked entries for all rounds & puzzles
-  await knex.transaction(async (trx) => {
-    await trx("activity_log").insert(
-      HUNT.rounds.map((round) => {
-        return {
-          team_id: usernameToTeamId.get("unlocked"),
-          type: "round_unlocked",
-          slug: round.slug,
-        };
-      }),
-    );
-    await trx("activity_log").insert(
-      Array.from(slugs).flatMap((slug) => {
-        return {
-          team_id: usernameToTeamId.get("unlocked"),
-          type: "puzzle_unlocked",
-          slug,
-        };
-      }),
-    );
-    await trx("activity_log").insert(
-      Array.from(gates).flatMap((gate) => {
-        return {
-          team_id: usernameToTeamId.get("unlocked"),
-          type: "gate_completed",
-          slug: gate,
-        };
-      }),
-    );
-  });
-
-  // For the "solved" team:
-  await knex.transaction(async (trx) => {
-    // unlock all rounds and puzzles
-    await trx("activity_log").insert(
-      HUNT.rounds.map((round) => {
-        return {
-          team_id: usernameToTeamId.get("solved"),
-          type: "round_unlocked",
-          slug: round.slug,
-        };
-      }),
-    );
-    await trx("activity_log").insert(
-      Array.from(slugs).flatMap((slug) => {
-        return {
-          team_id: usernameToTeamId.get("solved"),
-          type: "puzzle_unlocked",
-          slug,
-        };
-      }),
-    );
-    // satisfy all gates
-    await trx("activity_log").insert(
-      Array.from(gates).flatMap((gate) => {
-        return {
-          team_id: usernameToTeamId.get("solved"),
-          type: "gate_completed",
-          slug: gate,
-        };
-      }),
-    );
-    // create correct guesses
-    await trx("team_puzzle_guesses").insert(
-      Array.from(slugs).flatMap((slug) => {
-        const puzzle = PUZZLES[slug];
-        const answer = puzzle ? puzzle.answer : "PLACEHOLDER ANSWER";
-        return {
-          team_id: usernameToTeamId.get("solved"),
-          slug,
-          canonical_input: answer,
-          status: "correct",
-          response: "Correct!",
-        };
-      }),
-    );
-    // mark all puzzles as solved
-    // SQLite doesn't play nice with bulk inserts with json columns, so fall back
-    // to row-by-row here
-    for (const slug of slugs) {
-      const puzzle = PUZZLES[slug];
-      const answer = puzzle ? puzzle.answer : "PLACEHOLDER ANSWER";
-      await trx("activity_log").insert({
-        team_id: usernameToTeamId.get("solved"),
-        type: "puzzle_solved",
-        slug,
-        data: {
-          answer,
-        },
-      });
-    }
-  });
-=======
   await knex.transaction(
     async (trx) => {
       for (const team_id of custom_team_ids) {
@@ -286,7 +171,6 @@
       isolationLevel: "serializable",
     },
   );
->>>>>>> a2642a4d
 
   // Ensure we trigger any triggerable unlocks
   const all_team_ids = await knex("teams").select("id").pluck("id");
