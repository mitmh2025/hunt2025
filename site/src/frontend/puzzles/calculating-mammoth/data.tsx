import React, { type ReactNode } from "react";
import { reduceCoordinatesToIndices } from "../../components/Crossword";

export const GRID = `
##   ###.##.# # ## ....
. ...#  #   .. .# .###.
# ###     ....##.##.# .
.#    ..# ...#     #. .
#..# .#   #   . .#    .
###  #.... .....#   .##
.#    ......# .#       
#  .# #..... .#    ... 
#      ## ..#    .#### 
. ...#   .#. .#  #     
# ##  .# # .##.#   ..# 
#   ..# .# #  # .# # . 
# .###  # .#    # . .# 
.##    .# #.#     # # .
.#  .# #   . ... .#   #
#   ..# . .......#   . 
.# .## .#  .# #.. .# #.
# ..#  #  .# .### #   .
# ##  .# .#  #     .# .
#     .# #    . .# #. .
#         .#  .##..## #
.# . ..# .#   #.###. . 
# .#  . .#  .#     .## 
..# ..# #   #  .#      
.#  #. .# .# ...#  .# .
#    #.#  #  ###  .#  #
#  .# #  . ..#    #    
#  # .# .#  .#  ..#  ..
.#   #.#   .# ..#   .#.
..#     .#       .#   .
`
  .split("\n")
  .slice(1, -1)
  .map((row) => row.split(""));

export const COLOR = `
........    .......    
              .        
..........    .        
              .        
      ........         
......                 
               ........
              .....    
..........    .        
              .........
......                 
                       
   .......             
            .......... 
     ......       .....
....             .     
                 .     
                 .     
                 .     
       .......   .     
..........             
                  .    
                  .    
      ......... .......
 ....             .    
...... ........... .   
       .     ..........
       .           .   
       .           .   
       . ........  .   
`
  .split("\n")
  .slice(1, -1)
  .map((row) => row.split(""));

export const FILL = `
GREATEST HA NEWYORK    
 Y   AIRBASE  W PI DOG 
DEPRESSION    ID CS RA 
 STAGE  OO   WILDHOG N 
I  ME ERZINCAN C GUILD 
SILENT    O     PANG HP
 NOYOU      TI VALDIVIA
NFL LMI     I JANET   P
CALIFORNIA  RIFLE ROSIE
 V   USAF L E KOREANWAR
BOOMER MALL VA RAMC  PB
AREA  LC OCEANIA OKRA A
TO NEWYORK ALKINDI A AG
 FENCES USN VIETNAMWAR 
 RDI REAGAN E   D EDITH
GENX  NA B       MOAN E
 PA ACK MHZ HOP  I TTK 
AE  TAOHUA ZI SYNTHASE 
GADAHN YT TAJUMULCO ON 
ILOILO GULFWAR G HTC Y 
MILLENNIAL ICH IF  ADAM
 NE T  EL TEKOA EDU R O
LG GAS N NPR BALLOT ASH
  AU  RECESSION IRAQWAR
 DEAN E LA ZC   CSH DN 
ZOOMER TURKEYSYRIA BOTH
HOL SNORE Y  UKRAINEWAR
URIST SU POP GKR  URN  
 SALEM MOAT OH  ANDY I 
  NODROP LOCKDOWN ELMO
`
  .split("\n")
  .slice(1, -1)
  .map((row) => row.split(""));

export const GREEN_HIGHLIGHTS = reduceCoordinatesToIndices(
  [
    { row: 0, col: 3 },
    { row: 0, col: 12 },
    { row: 1, col: 10 },
    { row: 1, col: 14 },
    { row: 2, col: 1 },
    { row: 2, col: 3 },
    { row: 2, col: 14 },
    { row: 3, col: 1 },
    { row: 3, col: 15 },
    { row: 4, col: 9 },
    { row: 6, col: 20 },
    { row: 8, col: 3 },
    { row: 13, col: 10 },
    { row: 19, col: 15 },
    { row: 19, col: 21 },
    { row: 21, col: 16 },
    { row: 22, col: 4 },
    { row: 26, col: 22 },
    { row: 28, col: 1 },
  ],
  23,
);

export const BLUE_HIGHLIGHTS = reduceCoordinatesToIndices(
  [
    { row: 4, col: 11 },
    { row: 9, col: 15 },
    { row: 14, col: 10 },
    { row: 19, col: 11 },
    { row: 23, col: 18 },
    { row: 28, col: 19 },
  ],
  23,
);

export const HEADERS = [
  { rowSpan: 5, contents: <strong>I.c.6</strong> },
  { rowSpan: 5, contents: <strong>II.b.2</strong> },
  { rowSpan: 5, contents: <strong>III.d.6</strong> },
  { rowSpan: 5, contents: <strong>IV.b.5</strong> },
  { rowSpan: 5, contents: <strong>V.f.3</strong> },
  { rowSpan: 5, contents: <strong>VI.a.4</strong> },
];

export const FOOTERS = [
  { rowSpan: 5, contents: <strong>??????????</strong> },
  { rowSpan: 5, contents: <strong>??</strong> },
  { rowSpan: 5, contents: <strong>?</strong> },
  { rowSpan: 5, contents: <strong>??</strong> },
  { rowSpan: 5, contents: <strong>??</strong> },
  { rowSpan: 5, contents: <strong>??</strong> },
];

export const ACROSS: [number, ReactNode][] = [
  [6, "Short Laugh"],
  [12, "Military installation of 58-Across (2 wds.)"],
  [14, "3.14159…"],
  [15, "Household pet"],
  [22, "Driver's license, e.g."],
  [24, "Course 6-3"],
  [26, "Egyptian sun god"],
  [27, "Theatrical location"],
  [28, "Latin character form of James Bond's MI6 agent group"],
  [29, "Untamed pig (2 wds.)"],
  [32, "Yours truly"],
  [35, "A brotherhood"],
  [40, "Sharp attack of mental anguish"],
  [41, "Video game life resource"],
  [43, "Childish insult retort (2 wds.)"],
  [44, "Graphing calculator co."],
  [46, "Most-watched American sports org."],
  [47, "Smaller lion constellation IAU ID"],
  [53, "Hunting tool"],
  [54, "Name often associated with “We can do it!” posters"],
  [58, "American aeronautical mil. service branch"],
  [65, "Collection of stores"],
  [67, "U.S. mil. health org. from 1930 to today"],
  [69, "U.K. mil. health org. from 1898 until a merger in Nov. 2024"],
  [70, "X-ray apron elem."],
  [71, "Acreage"],
  [72, "Tank or resonant circuit"],
  [73, "Geographic region with Australia and New Zealand"],
  [76, "Lady's fingers"],
  [78, "Memo field"],
  [83, "Father of Arab philosophy (hyph.)"],
  [85, "Ashcroft or Holder, e.g."],
  [86, "Slitherlink"],
  [88, "American nautical mil. service branch"],
  [93, "One of two FDA standardized sources for 24-hour nutrient intake"],
  [99, "Salt elem."],
  [100, "Climactic sound"],
  [101, "Father nickname"],
  [102, "Expression of mild alarm"],
  [104, "1,000,000 cycles/second"],
  [105, "Rabbit action"],
  [107, "FPS weapon metric for speed to eliminate an opponent"],
  [109, "Dubai's TLD"],
  [110, "Captain of Supply Corps of Jubilife Village (2 wds.)"],
  [
    112,
    <>
      2<sup>70</sup> prefix
    </>,
  ],
  [113, "Enzyme that catalyzes biosynthesis"],
  [117, "Azzam the American"],
  [120, "Online video serv."],
  [121, "Central America's tallest point"],
  [123, "Power switch position"],
  [124, "Most populous of the five current Western Visayas provinces"],
  [127, "Taiwanese consumer electronics co."],
  [130, "First word of German jelly donut quote"],
  [131, "Programming statement for conditional decisions"],
  [133, "Eve's partner"],
  [136, "Colorful reddish gas-discharge tube elem."],
  [137, "Jane Hopper shorthand"],
  [138, "Jeremiah 6 town to sound trumpet"],
  [140, "MIT TLD"],
  [143, "OLED TV co."],
  [144, "State of matter"],
  [145, "“All Things Considered” network"],
  [146, "Vote method, ideally secret"],
  [147, "Charcoal remains"],
  [149, "First place material"],
  [156, "Second most populous US city"],
  [
    157,
    <>
      10<sup>-21</sup> value of SI unit for electric charge
    </>,
  ],
  [158, "Shanghai Airlines ICAO code"],
  [159, "Abbreviation for the second category of crossword clues (abbr.)"],
  [167, "Ambi-"],
  [169, "Language in Klingon"],
  [170, "Sleep noisily"],
  [174, "Dwarf Fortress generic dwarf name"],
  [176, "“Your” in Spanish (sing., formal)"],
  [177, "Rice Krispies' mascot"],
  [178, "Andris Ameriks political party"],
  [179, "Ashes container"],
  [180, "Witch trial city"],
  [182, "Castle ditch"],
  [183, "Actress Sandra"],
  [184, "Snoopy's shaggy brother"],
  [186, "Cycling group that won't abandon anyone (2 wds.)"],
  [188, "“Tickle Me” children's toy"],
];

export const DOWN = [
  [2, "Whiskey grains (uncommon plural sp.)"],
  [3, "Lack of difficulty"],
  [4, "Female sibling, for short"],
  [5, "Common numerical prefix"],
  [6, "Vietnam capital"],
  [7, "Simile word"],
  [10, "Internet shorthand for person who started a topic of discussion"],
  [11, "1992 Red Sox pitching coach (2 wds.)"],
  [13, "Co. is named after this founder alongside Allen and Hamilton"],
  [16, "A basic logic gate"],
  [17, "Non-violent resistance leader against Britain"],
  [19, "1/8 of a gallon"],
  [20, "Name associated with Roswell Memo"],
  [21, "Lake at 59°03′N 100°00′W"],
  [23, "Buyable add-on for video game (abbr.)"],
  [25, "Movie musical accompaniment"],
  [29, "Tungsten nitride chemical formula"],
  [30, "Tony-winning Lerner and Loewe musical"],
  [31, "Word definition questioned by Bill Clinton"],
  [34, "Negative response"],
  [
    37,
    "Description of how a politician voted if they support revoking a law (4 wds.)",
  ],
  [38, "Hang loosely"],
  [39, "Abnormal tissue growth (Brit. sp.)"],
  [40, "Bakery cafe chain"],
  [42, "Grocery store checkout container (2 wds.)"],
  [44, "Car interface for air compressor (2 wds.)"],
  [45, "Riot Games first-person shooter"],
  [46, "Raleigh loc."],
  [48, "Tax org."],
  [51, "Pac-Man developer"],
  [52, "Divination system originating from Yorubaland in West Africa"],
  [55, "Supported by a surface"],
  [56, "Bottom left intercardinal dir."],
  [57, "January at MIT"],
  [59, "Alt. business structure to corp. (abbr.)"],
  [61, "Genus of Pacific bluetail skink"],
  [62, "Baseball stick"],
  [63, "Beowulf lang."],
  [64, "Mike Connors' Detective TV series"],
  [66, "India's House of the People (2 wds.)"],
  [68, "Flashcard software"],
  [72, "Soviet critic of genetics"],
  [74, "Madden maker, for short"],
  [75, "Model number of Apple computer released in January 1983"],
  [77, "Unanalyzed information (2 wds.)"],
  [80, "MIT dorm"],
  [81, "A.J. Cook's 2013 horror film"],
  [82, "Fabric on floor"],
  [84, "A TTRPG, colloquially"],
  [85, "Mona Lisa, e.g."],
  [87, "Mr Incredibles' costume designer"],
  [
    89,
    "Abbreviated Latin placeholder name to signify an anonymous or unnamed person",
  ],
  [91, "2,000 to 35,786 km above sea level"],
  [92, "“Say it ____!” (2 wds.)"],
  [95, "Org. for people with drinking problems"],
  [97, "Inhalation creates high pitched voice"],
  [102, "Gap Inc. 2008 purchase"],
  [103, "Dogma"],
  [104, "Held in common between two"],
  [105, "Unlawfully seize a vehicle"],
  [106, "Second largest NH airport's FAA code"],
  [108, "Nairobi country"],
  [109, "Former Kosovan Prime Minister Çeku"],
  [111, "Body sanitation"],
  [112, "54°18′26″N, 20°51′13″E"],
  [114, "Manga card game primary protagonist"],
  [115, "Holland (for short)"],
  [116, "Spicy"],
  [118, "Distribute or handout"],
  [119, "Feel ill or pained"],
  [121, "Film franchise feat. robots/cars"],
  [122, "Major ethnic group in southwest part of Delta State in Niger"],
  [126, "FFRDC affiliated with MIT"],
  [128, "SF state"],
  [132, "Name in dismissive Ice Cube phrase"],
  [134, "To deplete by using or spending"],
  [135, "Name associated with salt Ammonium iron(II) sulfate"],
  [138, "Office Space report topic"],
  [139, "1952 film also released as “The Savage Princess”"],
  [141, "Childe Cycle series' people"],
  [144, "Second largest U.S. territory"],
  [145, "Close by"],
  [148, "Kris Kringle"],
  [149, "Relating to or arising from the action of the wind"],
<<<<<<< HEAD
  [150, "D musical note on fixed-Do solfege"],
=======
  [150, "D musical note on fixed-Do solfège"],
>>>>>>> 7b074dfc
  [151, "Hint or pointer"],
  [152, "Covered in frozen water"],
  [154, "Swinging building barriers"],
  [155, "Grouped inside of another"],
  [160, "Producer of 2016 album “Generationwhy”"],
  [161, "Elem. discovered by Rutherford"],
  [163, "Thousand Year Capital"],
  [164, "Northwest administrative province of Tajikistan"],
  [165, "Zipper co."],
  [166, "Oscar-winning 2022 Indian drama"],
  [168, "Corp. dep't for worker matters"],
  [171, "Microsoft Windows, e.g."],
  [173, "Wearing no clothes"],
  [175, "Home of Bubblegum Alley, for short"],
  [177, "Chum"],
  [181, "Title for man"],
  [183, "Approve"],
  [184, "Indefinite article"],
  [185, "Fourth largest moon in solar system"],
];

export const HIGHLIGHTED = [
  ["t", "Example of a major mechanic utilized successively in this puzzle"],
  ["a", "Named Category 5 hurricane affecting Yucatan Peninsula"],
  [
    "b",
    "Military conflict in which the U.S. significantly ramped up its involvement",
  ],
  ["c", "MMI scale XII earthquake"],
  ["d", "President who faced assassination attempt"],
  [
    "e",
    "Second word of phrase starting with “Great” describing period of severe economic downturn",
  ],
  ["f", "U.S. state which hosted Winter Olympics"],
];<|MERGE_RESOLUTION|>--- conflicted
+++ resolved
@@ -351,11 +351,7 @@
   [145, "Close by"],
   [148, "Kris Kringle"],
   [149, "Relating to or arising from the action of the wind"],
-<<<<<<< HEAD
-  [150, "D musical note on fixed-Do solfege"],
-=======
   [150, "D musical note on fixed-Do solfège"],
->>>>>>> 7b074dfc
   [151, "Hint or pointer"],
   [152, "Covered in frozen water"],
   [154, "Swinging building barriers"],
