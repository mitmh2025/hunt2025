--- conflicted
+++ resolved
@@ -14,13 +14,10 @@
 import {
   appendActivityLog as dbAppendActivityLog,
   getActivityLog as dbGetActivityLog,
-<<<<<<< HEAD
   appendTeamRegistrationLog as dbAppendTeamRegistrationLog,
   getTeamRegistrationLog as dbGetTeamRegistrationLog,
   registerTeam as dbRegisterTeam,
-=======
   getTeamIds,
->>>>>>> 177ef8bc
   getTeamNames,
   retryOnAbort,
 } from "./db";
