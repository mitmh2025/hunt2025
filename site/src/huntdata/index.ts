--- conflicted
+++ resolved
@@ -25,143 +25,8 @@
     {
       slug: "the_missing_diamond", // mounted at root
       title: "The Missing Diamond",
-<<<<<<< HEAD
       final_puzzle_slot: '',
       puzzles: [],
-=======
-      final_puzzle_slot: 'mdm05',
-      puzzles: [
-        // slots (28 feeders, 4 metas, 1 super)
-        // Start with 11 puzzles unlockable and 9 unlock currency.
-        // Make 2 more puzzles unlockable after each solve.
-        { id: "mdp01", unlockable_if: { round_unlocked: "the_missing_diamond" }, unlock_cost: 1 }, // unlockable by default
-        { id: "mdp02", unlockable_if: { round_unlocked: "the_missing_diamond" }, unlock_cost: 1, slug: "they_might_be_grad_students_but_theyve_got_your_number" },
-        { id: "mdp03", unlockable_if: { round_unlocked: "the_missing_diamond" }, unlock_cost: 1, slug: "songs_on_the_radio" },
-        { id: "mdp04", unlockable_if: { round_unlocked: "the_missing_diamond" }, unlock_cost: 1, slug: "downright_backwards" },
-        { id: "mdp05", unlockable_if: { round_unlocked: "the_missing_diamond" }, unlock_cost: 1, slug: "introduction_to_decryption" },
-        { id: "mdp06", unlockable_if: { round_unlocked: "the_missing_diamond" }, unlock_cost: 1, slug: "mastering_the_art_of_conch_frocking" },
-        { id: "mdp07", unlockable_if: { round_unlocked: "the_missing_diamond" }, unlock_cost: 1, slug: "🔎🧊" }, // TODO: this slug my not go in this spot
-        { id: "mdp08", unlockable_if: { round_unlocked: "the_missing_diamond" }, unlock_cost: 1, slug: "educational_rite_of_passage" },
-        { id: "mdp09", unlockable_if: { round_unlocked: "the_missing_diamond" }, unlock_cost: 1, slug: "missing_connections" },
-        { id: "mdp10", unlockable_if: { round_unlocked: "the_missing_diamond" }, unlock_cost: 1, slug: "be_kind_rewind" },
-        { id: "mdp11", unlockable_if: { round_unlocked: "the_missing_diamond" }, unlock_cost: 1, slug: "in_a_different_direction" },
-        { id: "mdp12", unlockable_if: { puzzles_solved: 1 }, unlock_cost: 1 },
-        { id: "mdp13", unlockable_if: { puzzles_solved: 1 }, unlock_cost: 1, slug: "zing_it_again" },
-        { id: "mdp14", unlockable_if: { puzzles_solved: 2 }, unlock_cost: 1 },
-        { id: "mdp15", unlockable_if: { puzzles_solved: 2 }, unlock_cost: 1 },
-        { id: "mdp16", unlockable_if: { puzzles_solved: 3 }, unlock_cost: 1 },
-        { id: "mdp17", unlockable_if: { puzzles_solved: 3 }, unlock_cost: 1 },
-        { id: "mdp18", unlockable_if: { puzzles_solved: 4 }, unlock_cost: 1 },
-        { id: "mdp19", unlockable_if: { puzzles_solved: 4 }, unlock_cost: 1 },
-        { id: "mdp20", unlockable_if: { puzzles_solved: 5 }, unlock_cost: 1 },
-        { id: "mdp21", unlockable_if: { puzzles_solved: 5 }, unlock_cost: 1 },
-        { id: "mdp22", unlockable_if: { puzzles_solved: 6 }, unlock_cost: 1 },
-        { id: "mdp23", unlockable_if: { puzzles_solved: 6 }, unlock_cost: 1 },
-        { id: "mdp24", unlockable_if: { puzzles_solved: 7 }, unlock_cost: 1 },
-        { id: "mdp25", unlockable_if: { puzzles_solved: 7 }, unlock_cost: 1 },
-        { id: "mdp26", unlockable_if: { puzzles_solved: 8 }, unlock_cost: 1 },
-        { id: "mdp27", unlockable_if: { puzzles_solved: 8 }, unlock_cost: 1 },
-        { id: "mdp28", unlockable_if: { puzzles_solved: 9 }, unlock_cost: 1 },
-        {
-          // Boardwalk (meta)
-          id: "mdm01",
-          slug: "the_boardwalk",
-          is_meta: true,
-          unlocked_if: {
-            // Unlocks when 5 of 6 feeders solved
-            // TODO: correct specific slots
-            puzzles_solved: 5,
-            slots: [
-              "mdp01",
-              "mdp05",
-              "mdp09",
-              "mdp13",
-              "mdp17",
-              "mdp21",
-            ],
-          },
-        },
-        {
-          // Jewelry Store (meta)
-          id: "mdm02",
-          slug: "the_jewelry_store",
-          is_meta: true,
-          unlocked_if: {
-            // Unlocks when 5 of 7 feeders solved
-            // TODO: correct specific slots
-            puzzles_solved: 5,
-            slots: [
-              "mdp02",
-              "mdp06",
-              "mdp10",
-              "mdp14",
-              "mdp18",
-              "mdp22",
-              "mdp26",
-            ],
-          },
-        },
-        {
-          // Casino (meta)
-          id: "mdm03",
-          slug: "the_casino",
-          is_meta: true,
-          unlocked_if: {
-            // Unlocks when 5 of 7 feeders solved
-            // TODO: correct specific slots
-            puzzles_solved: 5,
-            slots: [
-              "mdp03",
-              "mdp07",
-              "mdp11",
-              "mdp15",
-              "mdp19",
-              "mdp23",
-              "mdp27",
-            ],
-          },
-        },
-        {
-          // Art Gallery (meta)
-          id: "mdm04",
-          slug: "the_art_gallery",
-          is_meta: true,
-          unlocked_if: {
-            // Unlocks when 5 of 8 feeders solved
-            // TODO: correct specific slots
-            puzzles_solved: 5,
-            slots: [
-              "mdp04",
-              "mdp08",
-              "mdp12",
-              "mdp16",
-              "mdp20",
-              "mdp24",
-              "mdp25",
-              "mdp28",
-            ],
-          },
-        },
-        {
-          // We want the super (which involves a live interaction with Billie and kicking off the
-          // funaround) to become available only once the four metas are solved.  However, because
-          // each meta solve unlocks a dialogue tree interaction, and we don't want to have new
-          // content competing for solvers' attention, we schedule this meta to release once all
-          // four dialogue-tree interactions are completed.  This also potentially gives us the
-          // duration of the final dialogue tree interaction to gather any relevant actors for the
-          // kickoff of the funaround.
-          id: "mdm05",
-          is_meta: true,
-          is_supermeta: true,
-          unlocked_if: [
-            { interaction_completed: "interview_at_the_boardwalk" },
-            { interaction_completed: "interview_at_the_jewelry_store" },
-            { interaction_completed: "interview_at_the_casino" },
-            { interaction_completed: "interview_at_the_art_gallery" },
-          ],
-        }, // Where is the Diamond? (super)
-      ],
->>>>>>> ce0614cc
       gates: [
         { id: "hunt_started" }, // Hunt started.  Nothing is unlocked until this gate is satisfied.
         { id: "mdg01" }, // Picked up Educational Rite of Passage from Gala
@@ -174,205 +39,6 @@
         // started" gate as satisfied.
         { gate_satisfied: "hunt_started" },
       ],
-<<<<<<< HEAD
-=======
-      // TODO:
-      // * default reward amount for solving puzzles in this round?
-      // * something describing intended visibility rules to apply?
-      // * default cost of unlocking a visible puzzle in this round?
-    },
-    {
-      slug: "stakeout",
-      title: "The Stakeout",
-      final_puzzle_slot: 'som01',
-      puzzles: [
-        // 42 feeders, 1 meta
-        // Start with 5 unlockable, make 1.5 (rounding up) more unlockable after each solve.
-        { id: "sop01", unlockable_if: { round_unlocked: "stakeout" }, unlock_cost: 1, slug: "an_exchange_of_vows" }, // TODO: this slug may not go in this spot
-        { id: "sop02", unlockable_if: { round_unlocked: "stakeout" }, unlock_cost: 1, slug: "sing_like_a_canary" }, // TODO: this slug may not go in this spot
-        { id: "sop03", unlockable_if: { round_unlocked: "stakeout" }, unlock_cost: 1, slug: "just_plane_wrong" }, // TODO: this slug may not go in this spot
-        { id: "sop04", unlockable_if: { round_unlocked: "stakeout" }, unlock_cost: 1, slug: "broken_record" }, // TODO: this slug may not go in this spot
-        { id: "sop05", unlockable_if: { round_unlocked: "stakeout" }, unlock_cost: 1, slug: "lab_scrabble" }, // TODO: this slug may not go in this spot
-        { id: "sop06", unlockable_if: { puzzles_solved: 1 }, unlock_cost: 1, slug: "a_math_quiz" }, // TODO: this slug may not go in this spot
-        { id: "sop07", unlockable_if: { puzzles_solved: 1 }, unlock_cost: 1, slug: "fight_night_at_mos" }, // TODO: this slug may not go in this spot
-        { id: "sop08", unlockable_if: { puzzles_solved: 2 }, unlock_cost: 1, slug: "dear_diary" }, // TODO: this slug may not go in this spot
-        { id: "sop09", unlockable_if: { puzzles_solved: 3 }, unlock_cost: 1, slug: "doable_double" }, // TODO: this slug may not go in this spot
-        { id: "sop10", unlockable_if: { puzzles_solved: 3 }, unlock_cost: 1, slug: "the_ultimate_insult" }, // TODO: this slug may not go in this spot
-        { id: "sop11", unlockable_if: { puzzles_solved: 4 }, unlock_cost: 1, slug: "cruciverbal" }, // TODO: this slug may not go in this spot
-        { id: "sop12", unlockable_if: { puzzles_solved: 5 }, unlock_cost: 1, slug: "commentary" },  // TODO: this slug may not go in this spot
-        { id: "sop13", unlockable_if: { puzzles_solved: 5 }, unlock_cost: 1, slug: "taste_explosion" }, // TODO: this slug may not go in this spot
-        { id: "sop14", unlockable_if: { puzzles_solved: 6 }, unlock_cost: 1, slug: "temporal_investigations" }, // TODO: this slug may not go in this spot
-        { id: "sop15", unlockable_if: { puzzles_solved: 7 }, unlock_cost: 1, slug: "some_assembly_required" }, // TODO: this slug may not go in this spot
-        { id: "sop16", unlockable_if: { puzzles_solved: 7 }, unlock_cost: 1, slug: "be_mine" }, // TODO: this slug my not go in this spot
-        { id: "sop17", unlockable_if: { puzzles_solved: 8 }, unlock_cost: 1, slug: "recipe_substitutions" }, // TODO: this slug my not go in this spot
-        { id: "sop18", unlockable_if: { puzzles_solved: 9 }, unlock_cost: 1, slug: "big_names" }, // TODO: this slug my not go in this spot
-        { id: "sop19", unlockable_if: { puzzles_solved: 9 }, unlock_cost: 1, slug: "seating_arrangements" }, // TODO: this slug my not go in this spot
-        { id: "sop20", unlockable_if: { puzzles_solved: 10 }, unlock_cost: 1, slug: "magic_i" }, // TODO: this slug my not go in this spot
-        { id: "sop21", unlockable_if: { puzzles_solved: 11 }, unlock_cost: 1, slug: "mystery_os" }, // TODO: this slug my not go in this spot
-        { id: "sop22", unlockable_if: { puzzles_solved: 11 }, unlock_cost: 1, slug: "a_walk_in_the_park" }, // TODO: this slug my not go in this spot
-        { id: "sop23", unlockable_if: { puzzles_solved: 12 }, unlock_cost: 1, slug: "mens_at_my_nose" }, // TODO: this slug my not go in this spot
-        { id: "sop24", unlockable_if: { puzzles_solved: 13 }, unlock_cost: 1, slug: "mellow_planet" }, // TODO: this slug my not go in this spot
-        { id: "sop25", unlockable_if: { puzzles_solved: 13 }, unlock_cost: 1, slug: "relief_printing" }, // TODO: this slug my not go in this spot
-        { id: "sop26", unlockable_if: { puzzles_solved: 14 }, unlock_cost: 1, slug: "borderline_personality" }, // TODO: this slug my not go in this spot
-        { id: "sop27", unlockable_if: { puzzles_solved: 15 }, unlock_cost: 1, slug: "why_kant_we_be_friends_too" }, // TODO: this slug my not go in this spot
-        { id: "sop28", unlockable_if: { puzzles_solved: 15 }, unlock_cost: 1, slug: "a_badly_broken_quote" }, // TODO: this slug my not go in this spot
-        { id: "sop29", unlockable_if: { puzzles_solved: 16 }, unlock_cost: 1, slug: "whose_song_is_it_anyway" }, // TODO: this slug my not go in this spot
-        { id: "sop30", unlockable_if: { puzzles_solved: 17 }, unlock_cost: 1, slug: "a_recipe_for_success"} , // TODO: this slug my not go in this spot
-        { id: "sop31", unlockable_if: { puzzles_solved: 17 }, unlock_cost: 1, slug: "its_not_clear" }, // TODO: this slug my not go in this spot
-        { id: "sop32", unlockable_if: { puzzles_solved: 18 }, unlock_cost: 1, slug: "anything_is_popsicle" }, // TODO: this slug my not go in this spot
-        { id: "sop33", unlockable_if: { puzzles_solved: 19 }, unlock_cost: 1, slug: "just_fing_behave" }, // TODO: this slug my not go in this spot
-        { id: "sop34", unlockable_if: { puzzles_solved: 19 }, unlock_cost: 1, slug: "editors_solemnity" }, // TODO: this slug my not go in this spot
-        { id: "sop35", unlockable_if: { puzzles_solved: 20 }, unlock_cost: 1, slug: "superlatives" }, // TODO: this slug my not go in this spot
-        { id: "sop36", unlockable_if: { puzzles_solved: 21 }, unlock_cost: 1 },
-        { id: "sop37", unlockable_if: { puzzles_solved: 21 }, unlock_cost: 1 },
-        { id: "sop38", unlockable_if: { puzzles_solved: 22 }, unlock_cost: 1 },
-        { id: "sop39", unlockable_if: { puzzles_solved: 23 }, unlock_cost: 1 },
-        { id: "sop40", unlockable_if: { puzzles_solved: 23 }, unlock_cost: 1 },
-        { id: "sop41", unlockable_if: { puzzles_solved: 24 }, unlock_cost: 1 },
-        { id: "sop42", unlockable_if: { puzzles_solved: 25 }, unlock_cost: 1 },
-        { id: "som01", is_meta: true, unlocked_if: { puzzles_solved: 34 } }, // (meta)
-      ],
-      gates: [
-        { id: "sog01" }, // Picked up Mystery O's from Gala
-        { id: "sog02" }, // Picked up It's Not Clear from Gala
-        { id: "sog03" }, // Picked up Anything Is Popsicle from Gala
-      ],
-      interactions: [
-        {
-          // This is a live interaction, not an in-site interaction, but we might
-          // have prerecorded video for remote solvers/folks missing at the time,
-          // so it might need a URL anyway.
-          id: "meet_katrina",
-          unlock_if: [
-            { slot_solved: "som01" }, // stakeout meta
-          ],
-        },
-      ],
-      unlock_if: [
-        { slot_solved: "mdm01" },
-        { interaction_completed: "interview_at_the_boardwalk" },
-      ],
-    },
-    {
-      slug: "paper_trail",
-      title: "The Paper Trail",
-      final_puzzle_slot: 'ptm09',
-      puzzles: [
-        // 17 feeders, 8 metas, 1 super
-        // Start with 5 unlockable, and make 1.5 (rounding up) more unlockable after each solve
-        { id: "ptp01", unlockable_if: { round_unlocked: "paper_trail" }, unlock_cost: 1, slug: "follow_the_rules" },
-        { id: "ptp02", unlockable_if: { round_unlocked: "paper_trail" }, unlock_cost: 1, slug: "youre_playing_it_wrong" },
-        { id: "ptp03", unlockable_if: { round_unlocked: "paper_trail" }, unlock_cost: 1, slug: "chemicals_are_sexy" },
-        { id: "ptp04", unlockable_if: { round_unlocked: "paper_trail" }, unlock_cost: 1, slug: "the_eras_puzzle" },
-        { id: "ptp05", unlockable_if: { round_unlocked: "paper_trail" }, unlock_cost: 1, slug: "a_weathered_note" },
-        { id: "ptp06", unlockable_if: { puzzles_solved: 1 }, unlock_cost: 1, slug: "ಕಾಬವದೋೀ್" },
-        { id: "ptp07", unlockable_if: { puzzles_solved: 1 }, unlock_cost: 1, slug: "bar_talk" },
-        { id: "ptp08", unlockable_if: { puzzles_solved: 2 }, unlock_cost: 1, slug: "the_inspectre" },
-        { id: "ptp09", unlockable_if: { puzzles_solved: 3 }, unlock_cost: 1, slug: "eponymous_forensic_accountant" },
-        { id: "ptp10", unlockable_if: { puzzles_solved: 3 }, unlock_cost: 1 },
-        { id: "ptp11", unlockable_if: { puzzles_solved: 4 }, unlock_cost: 1 },
-        { id: "ptp12", unlockable_if: { puzzles_solved: 5 }, unlock_cost: 1 },
-        { id: "ptp13", unlockable_if: { puzzles_solved: 5 }, unlock_cost: 1 },
-        { id: "ptp14", unlockable_if: { puzzles_solved: 6 }, unlock_cost: 1 },
-        { id: "ptp15", unlockable_if: { puzzles_solved: 7 }, unlock_cost: 1 },
-        { id: "ptp16", unlockable_if: { puzzles_solved: 7 }, unlock_cost: 1 },
-        { id: "ptp17", unlockable_if: { puzzles_solved: 8 }, unlock_cost: 1 },
-        // Drop all 8 metas together once ~70% of the feeders are solved.
-        { id: "ptm01", is_meta: true, unlocked_if: { puzzles_solved: 13 }, slug: "shell_corporation_1" }, // meta 1
-        { id: "ptm02", is_meta: true, unlocked_if: { puzzles_solved: 13 }, slug: "shell_corporation_2" }, // meta 2
-        { id: "ptm03", is_meta: true, unlocked_if: { puzzles_solved: 13 }, slug: "shell_corporation_3" }, // meta 3
-        { id: "ptm04", is_meta: true, unlocked_if: { puzzles_solved: 13 }, slug: "shell_corporation_4" }, // meta 4
-        { id: "ptm05", is_meta: true, unlocked_if: { puzzles_solved: 13 }, slug: "shell_corporation_5" }, // meta 5
-        { id: "ptm06", is_meta: true, unlocked_if: { puzzles_solved: 13 }, slug: "shell_corporation_6" }, // meta 6
-        { id: "ptm07", is_meta: true, unlocked_if: { puzzles_solved: 13 }, slug: "shell_corporation_7" }, // meta 7
-        { id: "ptm08", is_meta: true, unlocked_if: { puzzles_solved: 13 }, slug: "shell_corporation_8" }, // meta 8
-        {
-          id: "ptm09", // supermeta
-          is_meta: true,
-          is_supermeta: true,
-          unlocked_if: {
-            // Unlock only once all 8 shell corporation metas are solved.
-            puzzles_solved: 8,
-            slots: [
-              "ptm01",
-              "ptm02",
-              "ptm03",
-              "ptm04",
-              "ptm05",
-              "ptm06",
-              "ptm07",
-              "ptm08",
-            ],
-          },
-          slug: "the_shell_game",
-        },
-      ],
-      gates: [
-        { id: "ptg01" }, // Picked up Eponymous Forensic Accountant from Gala
-        { id: "ptg02" }, // Picked up The Inspectre from Gala
-      ],
-      interactions: [
-        {
-          // This is a live interaction, not an in-site interaction, but we might
-          // have prerecorded video for remote solvers/folks missing at the time,
-          // so it might need a URL anyway.
-          id: "meet_gladys",
-          unlock_if: [
-            { slot_solved: "ptm09" }, // papertrail super
-          ],
-        },
-      ],
-      unlock_if: [
-        { slot_solved: "mdm02" },
-        { interaction_completed: "interview_at_the_jewelry_store" },
-      ],
-    },
-    {
-      slug: "background_check",
-      title: "The Background Check",
-      final_puzzle_slot: 'bgm04',
-      puzzles: [
-        // 14 feeders, 3 metas, 1 super
-        // Start with 5 unlockable.  Add 1.5 (rounding up) for each solve.
-        { id: "bgp01", unlockable_if: { round_unlocked: "background_check" }, unlock_cost: 1, slug: "the_10000_sheet_excel_file" },
-        { id: "bgp02", unlockable_if: { round_unlocked: "background_check" }, unlock_cost: 1, slug: "where_am_i" },
-        { id: "bgp03", unlockable_if: { round_unlocked: "background_check" }, unlock_cost: 1, slug: "knights_of_the_square_table" },
-        { id: "bgp04", unlockable_if: { round_unlocked: "background_check" }, unlock_cost: 1, slug: "deepfrost" },
-        { id: "bgp05", unlockable_if: { round_unlocked: "background_check" }, unlock_cost: 1, slug: "kindred_spirits" },
-        { id: "bgp06", unlockable_if: { puzzles_solved: 1 }, unlock_cost: 1, slug: "story_vision_contest" },
-        { id: "bgp07", unlockable_if: { puzzles_solved: 1 }, unlock_cost: 1, slug: "reuse_and_recyclability" },
-        { id: "bgp08", unlockable_if: { puzzles_solved: 2 }, unlock_cost: 1, slug: "maze_of_lies" },
-        { id: "bgp09", unlockable_if: { puzzles_solved: 3 }, unlock_cost: 1, slug: "t____ott___p__y" },
-        { id: "bgp10", unlockable_if: { puzzles_solved: 3 }, unlock_cost: 1, slug: "the_tunnels_beneath_the_institute" },
-        { id: "bgp11", unlockable_if: { puzzles_solved: 4 }, unlock_cost: 1 },
-        { id: "bgp12", unlockable_if: { puzzles_solved: 5 }, unlock_cost: 1 },
-        { id: "bgp13", unlockable_if: { puzzles_solved: 5 }, unlock_cost: 1 },
-        { id: "bgp14", unlockable_if: { puzzles_solved: 6 }, unlock_cost: 1 },
-        // Metas become unlocked when both of the following conditions are met:
-        // * At least 7 feeders in the round are solved
-        // * At least 2 feeders associated with each meta are solved.
-        { id: "bgm01", is_meta: true, unlocked_if: BGCHECK_META_UNLOCK_CONDITION, slug: "the_mark" }, // meta 1
-        { id: "bgm02", is_meta: true, unlocked_if: BGCHECK_META_UNLOCK_CONDITION, slug: "the_grand_illusion" }, // meta 2
-        { id: "bgm03", is_meta: true, unlocked_if: BGCHECK_META_UNLOCK_CONDITION, slug: "the_oversight" }, // meta 3
-        // Super unlocks once any one meta is solved.
-        { id: "bgm04", is_meta: true, is_supermeta: true, unlocked_if: { puzzles_solved: 1, slots: ["bgm01", "bgm02", "bgm03"] }, slug: "alias" }, // supermeta
-      ],
-      interactions: [
-        {
-          // This is a live interaction, not an in-site interaction, but we might
-          // have prerecorded video for remote solvers/folks missing at the time,
-          // so it might need a URL anyway.
-          id: "meet_carter",
-          unlock_if: [
-            { slot_solved: "bgm04" }, // background check super
-          ],
-        },
-      ],
-      unlock_if: [
-        { slot_solved: "mdm03" },
-        { interaction_completed: "interview_at_the_casino" },
-      ],
->>>>>>> ce0614cc
     },
     {
       slug: "illegal_search",
@@ -380,7 +46,6 @@
       final_puzzle_slot: 'ism03',
       puzzles: [
         // The first 5 puzzles are unlockable once they are discovered in the UI.
-<<<<<<< HEAD
         { id: "isp01", unlockable_if: { gate_satisfied: "isg01" }, unlock_cost: 1, slug: "kotei_no_ango" },
         { id: "isp02", unlockable_if: { gate_satisfied: "isg02" }, unlock_cost: 1, slug: "cross_spread" },
         { id: "isp03", unlockable_if: { gate_satisfied: "isg03" }, unlock_cost: 1, slug: "isp03" },
@@ -405,53 +70,19 @@
         { id: "isp16", unlockable_if: [{ gate_satisfied: "isg23" }], unlock_cost: 1, slug: "isp16" },
         { id: "isp17", unlockable_if: [{ gate_satisfied: "isg24" }], unlock_cost: 1, slug: "isp17" },
         { id: "isp18", unlockable_if: [{ gate_satisfied: "isg25" }], unlock_cost: 1, slug: "isp18" },
-=======
-        // Slugs from these 5 slots can be swapped freely to match the desired object.
-        { id: "isp01", unlockable_if: { gate_satisfied: "isg01" }, unlock_cost: 1, slug: "皇帝の暗号" }, // great wave painting
-        { id: "isp02", unlockable_if: { gate_satisfied: "isg02" }, unlock_cost: 1, slug: "cross_spread" }, // globe
-        { id: "isp03", unlockable_if: { gate_satisfied: "isg03" }, unlock_cost: 1 }, // family portrait
-        { id: "isp04", unlockable_if: { gate_satisfied: "isg04" }, unlock_cost: 1, slug: "this_is_just_a_test" }, // typewriter
-        { id: "isp05", unlockable_if: { gate_satisfied: "isg05" }, unlock_cost: 1 }, // desk lamp
-        // The next 5 puzzles are unlockable once they are discovered in the
-        // UI, but will not be discoverable until the corresponding lock is
-        // satisfied.
-        // Slugs from these 5 slots must match the appropriate object for the
-        // blacklight version of the asset to give the right set of
-        // instructions for that puzzle.
-        { id: "isp06", unlockable_if: { gate_satisfied: "isg11" }, unlock_cost: 1, slug: "placeholder_isp06" }, // candy, in desk drawer/behind directional lock
-        { id: "isp07", unlockable_if: { gate_satisfied: "isg12" }, unlock_cost: 1, slug: "cahfee_regulah" }, // rings, behind binary switches
-        { id: "isp08", unlockable_if: { gate_satisfied: "isg13" }, unlock_cost: 1, slug: "placeholder_isp08" }, // money, inside safe/combination lock
-        { id: "isp09", unlockable_if: { gate_satisfied: "isg14" }, unlock_cost: 1, slug: "the_center_is_in_plain_sight" }, // ledger, behind numeric lock/rug
-        { id: "isp10", unlockable_if: { gate_satisfied: "isg15" }, unlock_cost: 1, slug: "jargon" }, // note, inside cryptex
-
-        // The next 8 puzzles are only discoverable once the first meta is
-        // solved and they are discovered in the UI.
-        { id: "isp11", unlockable_if: [{ gate_satisfied: "isg18" }, { slot_solved: "ism01" }], unlock_cost: 1, slug: "half_baked" },
-        { id: "isp12", unlockable_if: [{ gate_satisfied: "isg19" }, { slot_solved: "ism01" }], unlock_cost: 1, slug: "networking_event" },
-        { id: "isp13", unlockable_if: [{ gate_satisfied: "isg20" }, { slot_solved: "ism01" }], unlock_cost: 1, slug: "bermuda_triangle" },
-        { id: "isp14", unlockable_if: [{ gate_satisfied: "isg21" }, { slot_solved: "ism01" }], unlock_cost: 1, slug: "fechtbuch" },
-        { id: "isp15", unlockable_if: [{ gate_satisfied: "isg22" }, { slot_solved: "ism01" }], unlock_cost: 1, slug: "a_heap_of_clards" },
-        { id: "isp16", unlockable_if: [{ gate_satisfied: "isg23" }, { slot_solved: "ism01" }], unlock_cost: 1 },
-        { id: "isp17", unlockable_if: [{ gate_satisfied: "isg24" }, { slot_solved: "ism01" }], unlock_cost: 1 },
-        { id: "isp18", unlockable_if: [{ gate_satisfied: "isg25" }, { slot_solved: "ism01" }], unlock_cost: 1 },
->>>>>>> ce0614cc
 
         // The next 5 puzzles are the blacklight versions of 6-10.
         // Slugs must correspond to the _blacklight version of the slug of the corresponding slot isp06-isp10
-        { id: "isp19", unlocked_if: { gate_satisfied: "isg27" }, prize: 0, slug: "placeholder_isp06_blacklight" }, // blacklight version of isp06, behind directional lock
-        { id: "isp20", unlocked_if: { gate_satisfied: "isg28" }, prize: 0, slug: "cahfee_regulah_blacklight" }, // blacklight version of isp07, behind binary switch lock
-        { id: "isp21", unlocked_if: { gate_satisfied: "isg29" }, prize: 0, slug: "placeholder_isp08_blacklight" }, // blacklight version of isp08, behind combination lock
-        { id: "isp22", unlocked_if: { gate_satisfied: "isg30" }, prize: 0, slug: "the_center_is_in_plain_sight_blacklight" }, // blacklight version of isp09, behind numeric lock
-        { id: "isp23", unlocked_if: { gate_satisfied: "isg31" }, prize: 0, slug: "jargon_blacklight" }, // blacklight version of isp10, behind word lock
+        { id: "isp19", unlocked_if: { gate_satisfied: "isg27" }, prize: 0, slug: "jargon_blacklight" }, // blacklight version of isp06, behind directional lock
+        { id: "isp20", unlocked_if: { gate_satisfied: "isg28" }, prize: 0, slug: "cahfee_regular_blacklight" }, // blacklight version of isp07, behind binary switch lock
+        { id: "isp21", unlocked_if: { gate_satisfied: "isg29" }, prize: 0, slug: "the_center_is_in_plain_sight_blacklight" }, // blacklight version of isp08, behind combination lock
+        { id: "isp22", unlocked_if: { gate_satisfied: "isg30" }, prize: 0, slug: "no_accounting_for_taste_blacklight" }, // blacklight version of isp09, behind numeric lock
+        { id: "isp23", unlocked_if: { gate_satisfied: "isg31" }, prize: 0, slug: "south_americant_blacklight" }, // blacklight version of isp10, behind word lock
 
         // Metas.
         { id: "ism01", is_meta: true, unlocked_if: [{ gate_satisfied: "isg00" }], slug: "papas_bookcase" }, // Bookcase
         { id: "ism02", is_meta: true, unlocked_if: [{ slot_solved: "ism01" }, { gate_satisfied: "isg17" }], slug: "papas_stash" },
-<<<<<<< HEAD
-        //{ id: "ism03", is_meta: true, unlocked_if: [{ slot_solved: "ism02" }, { gate_satisfied: "isg26" }] },
-=======
         { id: "ism03", is_meta: true, unlocked_if: [{ slot_solved: "ism02" }, { gate_satisfied: "isg32" }], slug: "papas_bookcase_blacklight" },
->>>>>>> ce0614cc
       ],
       gates: [
         // Prototype; these particular gate assignments may not be final
@@ -489,98 +120,8 @@
         { id: "isg31" }, // find the blacklight object behind the word lock
         { id: "isg32" }, // find the blacklight version of the bookshelf note (meta)
       ],
-<<<<<<< HEAD
       interactions: [],
       unlock_if: [],
-=======
-      interactions: [
-        {
-          // This is a live interaction, not an in-site interaction, but we might
-          // have prerecorded video for remote solvers/folks missing at the time,
-          // so it might need a URL anyway.
-          id: "meet_papa",
-          unlock_if: [
-            { slot_solved: "ism03" },
-          ],
-        },
-      ],
-      unlock_if: [
-        { slot_solved: "mdm04" },
-        { interaction_completed: "interview_at_the_art_gallery" },
-      ],
-    },
-    {
-      slug: "murder_in_mitropolis",
-      title: "The Murder in MITropolis",
-      final_puzzle_slot: 'tmm01',
-      puzzles: [
-        // 24 feeders + 1 meta
-        { id: "tmp01", unlockable_if: { round_unlocked: "murder_in_mitropolis" }, unlock_cost: 1, slug: "do_the_packing" },
-        { id: "tmp02", unlockable_if: { round_unlocked: "murder_in_mitropolis" }, unlock_cost: 1, slug: "cacciando_trio_misterioso" },
-        { id: "tmp03", unlockable_if: { round_unlocked: "murder_in_mitropolis" }, unlock_cost: 1, slug: "garden_anecdotes" },
-        { id: "tmp04", unlockable_if: { round_unlocked: "murder_in_mitropolis" }, unlock_cost: 1, slug: "what_do_they_call_you" },
-        { id: "tmp05", unlockable_if: { round_unlocked: "murder_in_mitropolis" }, unlock_cost: 1, slug: "engagements_and_other_crimes" },
-        { id: "tmp06", unlockable_if: { puzzles_solved: 1 }, unlock_cost: 1, slug: "good_fences_make_good_otherwise_incompatible_neighbors" },
-        { id: "tmp07", unlockable_if: { puzzles_solved: 1 }, unlock_cost: 1, slug: "find_other_ways_of_seeing" },
-        { id: "tmp08", unlockable_if: { puzzles_solved: 2 }, unlock_cost: 1, slug: "absolutely_not_balderdash" },
-        { id: "tmp09", unlockable_if: { puzzles_solved: 3 }, unlock_cost: 1, slug: "beyond_a_shadow_of_a_doubt" },
-        { id: "tmp10", unlockable_if: { puzzles_solved: 3 }, unlock_cost: 1 },
-        { id: "tmp11", unlockable_if: { puzzles_solved: 4 }, unlock_cost: 1 },
-        { id: "tmp12", unlockable_if: { puzzles_solved: 5 }, unlock_cost: 1 },
-        { id: "tmp13", unlockable_if: { puzzles_solved: 5 }, unlock_cost: 1 },
-        { id: "tmp14", unlockable_if: { puzzles_solved: 6 }, unlock_cost: 1 },
-        { id: "tmp15", unlockable_if: { puzzles_solved: 7 }, unlock_cost: 1 },
-        { id: "tmp16", unlockable_if: { puzzles_solved: 7 }, unlock_cost: 1 },
-        { id: "tmp17", unlockable_if: { puzzles_solved: 8 }, unlock_cost: 1 },
-        { id: "tmp18", unlockable_if: { puzzles_solved: 9 }, unlock_cost: 1 },
-        { id: "tmp19", unlockable_if: { puzzles_solved: 9 }, unlock_cost: 1 },
-        { id: "tmp20", unlockable_if: { puzzles_solved: 10 }, unlock_cost: 1 },
-        { id: "tmp21", unlockable_if: { puzzles_solved: 11 }, unlock_cost: 1 },
-        { id: "tmp22", unlockable_if: { puzzles_solved: 11 }, unlock_cost: 1 },
-        { id: "tmp23", unlockable_if: { puzzles_solved: 12 }, unlock_cost: 1 },
-        { id: "tmp24", unlockable_if: { puzzles_solved: 13 }, unlock_cost: 1 },
-        { id: "tmm01", is_meta: true, is_supermeta: true, unlocked_if: { puzzles_solved: 16 } },
-      ],
-      interactions: [
-        {
-          id: "unmask_the_killer",
-          unlock_if: [
-            { slot_solved: "tmm01" }, // The Murder supermeta
-          ],
-        },
-      ],
-      unlock_if: [
-        { interaction_completed: "meet_billie" },
-        { interaction_completed: "catch_the_thief" },
-      ],
-    },
-    {
-      slug: "the_vault",
-      title: "The Vault",
-      final_puzzle_slot: '',
-      puzzles: [
-        // TODO: single piece of endgame?
-      ],
-      interactions: [
-        {
-          id: "the_vault",
-          unlock_if: [
-            { interaction_completed: "meet_katrina" },
-            { interaction_completed: "meet_gladys" },
-            { interaction_completed: "meet_carter" },
-            { interaction_completed: "meet_papa" },
-            { interaction_completed: "unmask_the_killer" },
-          ],
-        },
-      ],
-      unlock_if: [
-        { interaction_completed: "meet_katrina" },
-        { interaction_completed: "meet_gladys" },
-        { interaction_completed: "meet_carter" },
-        { interaction_completed: "meet_papa" },
-        { interaction_completed: "unmask_the_killer" },
-      ],
->>>>>>> ce0614cc
     },
   ],
 };
